--- conflicted
+++ resolved
@@ -1,4 +1,4 @@
-<<<<<<< HEAD
+
 import os
 import streamlit as st
 from pypdf import PdfReader
@@ -189,7 +189,7 @@
 # --- Main App ---
 def main():
     initialize_app()
-
+    
     st.title("📄 Chatbot with PDF Reader")
     st.caption("Extract knowledge from your documents using AI")
     
@@ -213,221 +213,4 @@
     display_chat()
 
 if __name__ == "__main__":
-    main()
-=======
-import os
-import streamlit as st
-from pypdf import PdfReader
-from langchain.text_splitter import CharacterTextSplitter
-from langchain.memory import ConversationBufferMemory
-from langchain.chains import ConversationalRetrievalChain
-from langchain_groq import ChatGroq
-from langchain_community.vectorstores import FAISS
-from langchain_community.embeddings import HuggingFaceEmbeddings
-
-# --- Package Installation Fallback ---
-def ensure_packages():
-    """Install required packages if missing"""
-    try:
-        from pypdf import PdfReader
-    except ImportError:
-        import sys
-        import subprocess
-        subprocess.check_call([sys.executable, "-m", "pip", "install", "pypdf"])
-        from pypdf import PdfReader
-
-ensure_packages()
-
-# --- App Initialization ---
-def initialize_app():
-    """Set up the app with proper configuration"""
-    st.set_page_config(
-        page_title="Chatbot with PDF Reader",
-        page_icon="📄",
-        layout="centered",
-        initial_sidebar_state="expanded"
-    )
-    
-    # Initialize all session variables
-    session_defaults = {
-        "conversation": None,
-        "chat_history": [],
-        "processed": False,
-        "vectorstore": None
-    }
-    
-    for key, value in session_defaults.items():
-        if key not in st.session_state:
-            st.session_state[key] = value
-
-# --- Document Processing ---
-def process_pdf_files(uploaded_files):
-    """Handle PDF processing pipeline"""
-    with st.status("Processing documents...", expanded=True) as status:
-        try:
-            # Step 1: Extract text
-            st.write("📖 Extracting text from PDFs...")
-            raw_text = get_pdf_text(uploaded_files)
-            if not raw_text:
-                status.update(label="No text found in documents", state="error")
-                return False
-            
-            # Step 2: Create chunks
-            st.write("✂️ Splitting text into chunks...")
-            text_chunks = get_text_chunks(raw_text)
-            
-            # Step 3: Create vector store
-            st.write("🧠 Building knowledge base...")
-            vectorstore = get_vectorstore(text_chunks)
-            if not vectorstore:
-                status.update(label="Failed to create knowledge base", state="error")
-                return False
-            
-            # Step 4: Initialize conversation
-            st.write("💡 Setting up AI engine...")
-            st.session_state.conversation = setup_conversation(vectorstore)
-            st.session_state.vectorstore = vectorstore
-            st.session_state.processed = True
-            
-            status.update(label="✅ Processing complete!", state="complete")
-            st.balloons()
-            return True
-            
-        except Exception as e:
-            st.error(f"Processing failed: {str(e)}")
-            status.update(label="❌ Processing failed", state="error")
-            return False
-
-# --- Core Functions ---
-def get_pdf_text(pdf_docs):
-    """Extract text from PDF files with error handling"""
-    text = ""
-    for pdf in pdf_docs:
-        try:
-            with st.spinner(f"Reading {pdf.name}..."):
-                reader = PdfReader(pdf)
-                text += "\n".join(page.extract_text() or "" for page in reader.pages)
-        except Exception as e:
-            st.error(f"⚠️ Error reading {pdf.name}: {str(e)}")
-            continue
-    return text if text.strip() else None
-
-def get_text_chunks(text):
-    """Split text into chunks for processing"""
-    if not text:
-        return None
-    
-    splitter = CharacterTextSplitter(
-        separator="\n",
-        chunk_size=1000,
-        chunk_overlap=200,
-        length_function=len
-    )
-    return splitter.split_text(text)
-
-def get_vectorstore(chunks):
-    """Create FAISS vector store from text chunks"""
-    if not chunks:
-        return None
-    
-    try:
-        embeddings = HuggingFaceEmbeddings(
-            model_name="sentence-transformers/all-MiniLM-L6-v2",
-            model_kwargs={'device': 'cpu'}
-        )
-        return FAISS.from_texts(chunks, embedding=embeddings)
-    except Exception as e:
-        st.error(f"Vector store error: {str(e)}")
-        return None
-
-def setup_conversation(vectorstore):
-    """Initialize the conversation chain with Groq"""
-    try:
-        llm = ChatGroq(
-            temperature=0,
-            model_name="llama3-70b-8192",
-            api_key=os.getenv("GROQ_API_KEY") or st.secrets.get("GROQ_API_KEY")
-        )
-        
-        memory = ConversationBufferMemory(
-            memory_key='chat_history',
-            return_messages=True,
-            return_source_documents=True
-        )
-        
-        return ConversationalRetrievalChain.from_llm(
-            llm=llm,
-            retriever=vectorstore.as_retriever(search_kwargs={"k": 3}),
-            memory=memory,
-            verbose=True
-        )
-    except Exception as e:
-        st.error(f"AI setup failed: {str(e)}")
-        return None
-
-# --- UI Components ---
-def display_chat():
-    """Render the conversation history"""
-    for i, message in enumerate(st.session_state.chat_history):
-        with st.chat_message("user" if i % 2 == 0 else "assistant"):
-            st.write(message.content)
-            if i % 2 == 1 and hasattr(message, 'source_documents'):
-                with st.expander("Source References"):
-                    for doc in message.source_documents:
-                        st.text(f"Page {doc.metadata.get('page', '?')}: {doc.page_content[:200]}...")
-
-def show_processing_sidebar():
-    """Render the document processing controls"""
-    with st.sidebar:
-        st.header("📂 Document Processing")
-        st.markdown("""
-        **How to use:**
-        1. Upload PDF files
-        2. Click 'Process Documents'
-        3. Ask questions about the content
-        """)
-        
-        uploaded_files = st.file_uploader(
-            "Choose PDF files",
-            type=["pdf"],
-            accept_multiple_files=True,
-            help="Upload one or more PDF documents to analyze"
-        )
-        
-        if st.button("Process Documents", type="primary", use_container_width=True):
-            if not uploaded_files:
-                st.warning("Please upload at least one PDF file")
-            else:
-                if process_pdf_files(uploaded_files):
-                    st.success("Documents processed successfully!")
-                    st.session_state.processed = True
-
-# --- Main App ---
-def main():
-    initialize_app()
-    
-    st.title("📄 Chatbot with PDF Reader")
-    st.caption("Extract knowledge from your documents using AI")
-    
-    # Document processing sidebar
-    show_processing_sidebar()
-    
-    # Chat interface
-    if prompt := st.chat_input("Ask about your documents..."):
-        if not st.session_state.conversation:
-            st.warning("Please process documents first")
-        else:
-            try:
-                with st.spinner("Generating answer..."):
-                    response = st.session_state.conversation({'question': prompt})
-                    st.session_state.chat_history = response['chat_history']
-                    st.rerun()
-            except Exception as e:
-                st.error(f"Error generating response: {str(e)}")
-    
-    # Display conversation history
-    display_chat()
-
-if __name__ == "__main__":
-    main()
->>>>>>> 23e6769f
+    main()